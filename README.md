--- conflicted
+++ resolved
@@ -12,11 +12,7 @@
 > [!WARNING]
 > NOT FOR CLINICAL USE
 
-<<<<<<< HEAD
-## Version v2.3.2
-=======
 ## Version v2.3.3
->>>>>>> c590892c
 
 RBCeq2 reads in genomic variant data in the form of variant call files (VCF) and outputs blood group (BG) genotype and phenotype inference.
 
