import itertools
import operator
from collections import defaultdict
from dataclasses import dataclass
from functools import partial
from typing import Any, Protocol
from loguru import logger

from rbceq2.core_logic.alleles import Allele, BloodGroup, Pair
from rbceq2.core_logic.constants import AlleleState
from rbceq2.core_logic.utils import (
    Zygosity,
    apply_to_dict_values,
    check_available_variants,
    chunk_geno_list_by_rank,
    get_non_refs,
)
from rbceq2.db.db import Db
from rbceq2.IO.vcf import VCF
from icecream import ic



def raw_results(db: Db, vcf: VCF, exclude: list[str]) -> dict[str, list[Allele]]:
    """Generate raw results from database alleles and VCF data based on phasing
    information.

    Args:
        db (Db): The database containing allele definitions and methods to generate
        them.
        vcf (VCF): The VCF data containing variants and possibly phasing information.

    Returns:
        Dict[str, List[Allele]]: A dictionary mapping blood groups to lists of Allele
        objects.
    """
    res: dict[str, list[Allele]] = defaultdict(list)

    for allele in db.make_alleles():
        if any(x in allele.genotype for x in exclude):
            continue
        if all(var in vcf.variants for var in allele.defining_variants):
            res[allele.blood_group].append(allele)

    return res


@apply_to_dict_values
def add_phasing(
    bg: BloodGroup,
    phased: bool,
    variant_metrics: dict[str, dict[str, str]],
    phase_sets: dict[str, dict[int, tuple[int, int]]],
) -> BloodGroup:
    """Add phasing information to alleles in a BloodGroup.

    The Biological Scenario (gemini 2.5 pro)
    Imagine a gene called GENEX. In an individual, we find two different
    heterozygous variants within this gene:
    At position chr1:1,000,000, there's a A > G variant.
    At position chr1:1,002,500, there's a C > T variant.
    Since this person is diploid, they have two copies of GENEX (one
    maternal, one paternal). The critical question that phasing answers
    is: Are the two alternate alleles (G and T) on the same copy of the
    chromosome, or on different copies?
    There are two possibilities:
    Scenario A (Cis configuration): The alternate alleles are on the same chromosome.
    Maternal Chromosome: ---G---T---
    Paternal Chromosome: ---A---C--- (reference alleles)
    Scenario B (Trans configuration): The alternate alleles are on opposite chromosomes.
    Maternal Chromosome: ---G---C---
    Paternal Chromosome: ---A---T---

    How This Looks in the VCF
    A phasing algorithm (using long reads, parental data, or statistical inference)
    will try to determine whether we are in Scenario A or B. If it succeeds,
    it will report both variants in the same phase set.
    Let's assign the PS (Phase Set) identifier 12345 to this phased block.
    VCF for Scenario A (Cis):
    The two alternate alleles (1) are on the same haplotype.
    Generated vcf
    #CHROM  POS        ID  REF ALT ... FORMAT     SAMPLE1
    chr1    1000000    .   A   G   ... GT:PS      0|1:12345
    chr1    1002500    .   C   T   ... GT:PS      0|1:12345
    Vcf
    PS:12345: Both variants are in the same phase set.
    0|1 and 0|1: This tells us that the allele designated '1' (the ALT allele)
    for the first variant is on the same chromosome as the allele designated
    '1' for the second variant. Haplotype 1 is G-T, Haplotype 0 is A-C.
    VCF for Scenario B (Trans):
    The two alternate alleles (1) are on opposite haplotypes.
    Generated vcf
    #CHROM  POS        ID  REF ALT ... FORMAT     SAMPLE1
    chr1    1000000    .   A   G   ... GT:PS      0|1:12345
    chr1    1002500    .   C   T   ... GT:PS      1|0:12345
    Vcf

    PS:12345: They are still in the same phase set. This is the key point. The
    PS just tells you "the relationship between these variants is known."

    0|1 and 1|0: The GT fields now describe the trans relationship. For the first
    variant, the alternate allele (G) is on Haplotype 1. For the second variant,
    the alternate allele (T) is on Haplotype 0. Haplotype 1 is G-C, Haplotype
    0 is A-T.

    When Would They Be in Different Phase Sets?
    Variants within the same gene would only appear in different phase sets if
    the phasing process failed to connect them.


    If 'phased' is True, updates the alleles in the given 'bg' object by assigning
    phase sets (PS) from 'variant_metrics'. Alleles containing reference-only variants
    are ignored or reduced in count.

    Args:
        bg (BloodGroup):
            The BloodGroup object whose alleles are to be phased.
        phased (bool):
            A flag indicating whether phasing is enabled or not.
        variant_metrics (dict[str, dict[str, str]]):
            A nested dictionary of metrics for each variant. The inner dictionary
            should include the phase set (PS) or other variant-related metrics.

    Returns:
        BloodGroup:
            The updated BloodGroup object with phased alleles, if 'phased' is True.
            Otherwise, the original BloodGroup object.

    Raises:
        AssertionError:
            If the number of updated alleles does not match the number of original alleles,
            or if the computed phases do not match the expected length based on 'defining_variants'.
    """

    def assign_ref_phase(
        current_variant: str,
        # bg_variant_pool: dict[str, str],
        # current_phase_pool: dict[str, str],
    ) -> str:
        """
        Assigns the correct phase to a reference variant at a heterozygous site.

        This function finds the corresponding alternate allele at the same genomic
        position, retrieves its phase, and returns the inverse phase for the
        reference allele.

        Args:
            variant: The identifier of the reference variant (e.g., '4:144120554_ref').
            bg_variant_pool: A dictionary mapping variant IDs to their zygosity.
            phase_pool: A dictionary mapping variant IDs to their phase string (e.g., '1|0').

        Returns:
            The calculated phase string for the reference variant (e.g., '0|1').

        Raises:
            ValueError: If the input variant is not a valid heterozygous reference variant,
                        if a corresponding alternate variant cannot be found, or if the
                        phase format is invalid.
        """
        zygosity = bg.variant_pool.get(current_variant)
        if zygosity == Zygosity.HOM:
            return "1/1"
        if "/" in phase_pool[current_variant]:
            return "unknown"
        # 1. Validate that the input variant is a heterozygous reference variant
        if not current_variant.endswith("_ref"):
            raise ValueError(
                f"Input variant '{current_variant}' must be a reference variant (ending in '_ref')."
            )

        if zygosity != Zygosity.HET:
            raise ValueError(
                f"Variant '{current_variant}' must be present and 'Heterozygous' in bg_variant_pool. "
                f"Found: {zygosity}"
            )

        # 2. Find the corresponding alternate allele variant at the same position
        position = current_variant.split("_")[0]
        partner_variant = None
        for key in phase_pool:
            # Match keys that start with the same position but are not the ref variant itself
            if key.startswith(position + "_") and key != current_variant:
                partner_variant = key
                break  # Found the partner, no need to continue searching
        if partner_variant is None:
            return phase_pool[current_variant]

        # 3. Get the phase of the partner variant
        partner_phase = phase_pool.get(partner_variant)
        if partner_phase is None:
            raise ValueError(
                f"Partner variant '{partner_variant}' found but has no entry in phase_pool."
            )

        # 4. Calculate the ref phase by "flipping" the partner's phase
        phase_parts = partner_phase.split("|")
        if len(phase_parts) != 2:
            raise ValueError(
                f"Invalid phase format for partner '{partner_variant}': '{partner_phase}'"
            )

        # The ref allele is on the opposite haplotype from the alt allele
        # e.g., if partner is 1|0, ref is 0|1
        ref_phase = f"{phase_parts[1]}|{phase_parts[0]}"

        return ref_phase

    def assign_ref_phase_set(current_variant):
        """ """

        def get_phase_set_for_loci() -> str:
            """Queries for a phase set ID given a locus.

            Args:
                loci (str): A locus in "CHROM:POS" format (e.g., "1:12345"
                            or "chr1:12345").

            Returns:
                int | None: The phase set ID if the locus falls within a known
                            phased block, otherwise None.
            """
            chrom, pos_str = current_variant.split("_")[0].split(":")
            pos = int(pos_str)

            # Normalize chromosome name to match internal representation (e.g. '1' not 'chr1')
            chrom = chrom.replace("chr", "")

            # Get all phase sets for the given chromosome
            chrom_phase_sets = phase_sets.get(chrom)
            if not chrom_phase_sets:
                return "unknown"

            # Check if the position falls within any of the phase set ranges
            for ps_id, (min_pos, max_pos) in chrom_phase_sets.items():
                if min_pos <= pos <= max_pos:
                    return str(ps_id)

            # If no matching phase set is found
            return "unknown"

        zygosity = bg.variant_pool.get(current_variant)
        if zygosity == Zygosity.HOM:
            return "."
        # 2. Find the corresponding alternate allele variant at the same position
        position = current_variant.split("_")[0]
        partner_variant = None
        for key in phase_set_pool:
            # Match keys that start with the same position but are not the ref variant itself
            if key.startswith(position + "_") and key != current_variant:
                partner_variant = key
                break  # Found the partner, no need to continue searching
        if partner_variant is None:
            return get_phase_set_for_loci()
        partner = phase_set_pool.get(partner_variant)
        if partner is not None:
            return partner
        else:
            return get_phase_set_for_loci()

    if phased:  # TODO enum for GT, PS etc
        phase_pool = {
            variant: variant_metrics[variant]["GT"] for variant in bg.variant_pool
        }
        phase_set_pool = {
            variant: variant_metrics[variant].get("PS") for variant in bg.variant_pool
        }
        phase_pool_ref_fixed = {}
        
        for variant, phase in phase_pool.items():
            if variant.endswith("_ref"):
                new_phase = assign_ref_phase(variant)
                phase_pool_ref_fixed[variant] = new_phase
            else:
                phase_pool_ref_fixed[variant] = phase
        phase_set_pool_ref_fixed = {}

        for variant, phase in phase_set_pool.items():
            if variant.endswith("_ref") or phase is None:
                new_phase = assign_ref_phase_set(variant)
                phase_set_pool_ref_fixed[variant] = new_phase
            else:
                phase_set_pool_ref_fixed[variant] = phase
        bg.variant_pool_phase = phase_pool_ref_fixed
        bg.variant_pool_phase_set = phase_set_pool_ref_fixed

    return bg


@apply_to_dict_values
def ABO_phasing(
    bg: BloodGroup,
    phased: bool,
) -> BloodGroup:
    # aboO_phases2 = set([]) I'm opting out of this path but if it ever gets revisited
    # do it at DB level #TODO look for vars that have only ever been observed in cis with
    # ABO*O, or never been observed with it and take phasing info from there. Best 
    # to actually phase indels though 
    """9:133257521(GRCh38) and 9:136132908 (GRCh37) _T_TC or _ref are pivotal for ABO
    calls but aren't always assigned a phase group by phasing algos

    some alleles are same/similar except for this locus

    ie HG04054 for 1kg data

    Allele
    genotype: ABO*B.01
    defining_variants:
                9:133255935_G_T 0|1
                9:133257521_T_TC 0/1
                9:133257486_T_C 1/1
                9:133255928_C_G 0|1
                9:133256074_G_A 0|1
                9:133256028_C_T 0|1
                9:133256205_G_C 0|1
                9:133255801_C_T 0|1
    weight_geno: 1000
    phenotype: . or B
    reference: False

    Allele
    genotype: ABO*O.01.41
    defining_variants:
                9:133257486_T_C 1/1
                9:133255928_C_G 0|1
                9:133256074_G_A 0|1
                9:133256028_C_T 0|1
                9:133256205_G_C 0|1
                9:133257521_ref unknown
                9:133255801_C_T 0|1

    this function will infer the phase of this locus from the phase of ABO*O.01
    specific variants
    """
    if not phased:
        return bg

    if bg.type != "ABO":
        return bg
    # 261delG
    c261delGs = [
            "9:133257521_ref",
            "9:133257521_T_TC",
            "9:136132908_ref",
            "9:136132908_T_TC",
        ]
    if any(
        bg.variant_pool.get(c261delG) == Zygosity.HOM
        for c261delG in c261delGs
    ):
        return bg

    aboO = set([])
    other = set([])
    for allele in bg.alleles[AlleleState.FILT]:
        if allele.genotype.startswith("ABO*O.01"):
            for variant in allele.defining_variants:
                aboO.add(variant)
        else:
            for variant in allele.defining_variants:
                other.add(variant)
    aboO_phases = set([])
    for variant in aboO.difference(other):
        if not variant.startswith(("9:133257521", "9:136132908")):
            phase = bg.variant_pool_phase[variant]
            aboO_phases.add(phase)
    # aboO_phases2 = set([]) I'm opting out of this path but if it ever gets revisited
    # do it at DB level #TODO look for vars that have only ever been observed in cis with
    # ABO*O, or never been observed with it and take phasing info from there. Best 
    # to actually phase indels though 
    # for variant in other.difference(aboO):
    #     if not variant.startswith(("9:133257521", "9:136132908")):
    #         phase = bg.variant_pool_phase[variant]
    #         aboO_phases2.add(phase)
    #ic(aboO_phases,aboO_phases2,aboO, other, aboO.difference(other), other.difference(aboO))    
    if len(aboO_phases) == 0:
        return bg #can't rescue ABO 
    if len(aboO_phases) > 1:
        #ic(aboO_phases,aboO, other, aboO.difference(other), other.difference(aboO))    
        return bg #can't rescue ABO 
    abo_phase = aboO_phases.pop()
    not_abo_phase = "1|0" if abo_phase == "0|1" else "0|1"
    new_phases = {}
    for variant, phase in bg.variant_pool_phase.items():
        if variant in c261delGs:
            if variant.endswith('_ref'):
                new_phases[variant] = abo_phase
            else:
                new_phases[variant] = not_abo_phase
        else:
            new_phases[variant] = phase
    bg.variant_pool_phase = new_phases

    return bg


@apply_to_dict_values
def make_variant_pool(bg: BloodGroup, vcf: VCF) -> BloodGroup:
    """Construct or update a variant pool for a BloodGroup from VCF data.

    This function traverses the alleles in the BloodGroup object, extracts reference
    information for each defining variant from the VCF, and combines these into a
    single dictionary (the variant pool).

    Args:
        bg (BloodGroup):
            The BloodGroup object to be updated with the new variant pool.
        vcf (VCF):
            The VCF object providing variant data.

    Returns:
        BloodGroup:
            The updated BloodGroup object, including the combined 'variant_pool' with
            reference data for each defining variant.

    Raises:
        KeyError:
            If a variant in 'bg.alleles[AlleleState.FILT]' is not found in 'vcf.variants'.
    """
    variant_pool = {}

    for allele in bg.alleles[AlleleState.FILT]:
        zygosity = {var: get_ref(vcf.variants[var]) for var in allele.defining_variants}
        variant_pool = variant_pool | zygosity
    bg.variant_pool = variant_pool

    return bg


def get_ref(ref_dict: dict[str, str]) -> str:
    """Determine the zygosity from a reference dictionary containing genotype
    information.

    Args:
        ref_dict (Dict[str, str]): A dictionary containing the genotype ("GT") and
        possibly other information.

    Returns:
        str: A string indicating the zygosity as 'Homozygous' or 'Heterozygous'.

    Raises:
        ValueError: If the genotype string does not conform to the expected format.

    The genotype string is expected to be in the format '0/1', '0|1', etc., where
    the delimiter can be '/' or '|'.
    A genotype of '0/0' or '1/1', etc., where both alleles are the same, will return
    'Homozygous'.
    A genotype of '0/1', '1/0', etc., will return 'Heterozygous'.
    """
    # 0/1:41,47:88:99:1080,0,1068:0.534:99
    ref_str = ref_dict["GT"]
    assert len(ref_str) == 3

    ref_str = ref_str.replace(".", "0")
    if ref_str[0] == ref_str[2]:
        return Zygosity.HOM
    return Zygosity.HET


@apply_to_dict_values
def get_genotypes(bg: BloodGroup) -> BloodGroup:
    """Generate genotype combinations for a given blood group from allele pairs.

    Args:
        bg (BloodGroup): The blood group object containing alleles.

    Returns:
        BloodGroup: The blood group object with updated genotypes based on allele
        combinations.

    This function processes 'pairs' and 'co_existing' alleles to create sorted genotype
    strings.
    """

    def make_list_of_lists(alleles):
        return [pair.genotypes for pair in alleles]

    if bg.alleles[AlleleState.CO] is not None:
        bg.genotypes = [
            "/".join(sorted(co))
            for co in make_list_of_lists(bg.alleles[AlleleState.CO])
        ]
    else:
        bg.genotypes = [
            "/".join(sorted(normal_pair))
            for normal_pair in make_list_of_lists(bg.alleles[AlleleState.NORMAL])
        ]

    return bg


def make_blood_groups(
    res: dict[str, list[Allele]], sample: str
) -> dict[str, BloodGroup]:
    """Create a dictionary of BloodGroup objects from allele data.

    Iterates through the 'res' mapping of blood group identifiers to lists of Allele
    objects, and constructs a new dictionary where each key is a blood group name and
    each value is a BloodGroup instance.

    Args:
        res (dict[str, list[Allele]]):
            A dictionary mapping blood group names to a list of Allele objects.
        sample (str):
            The sample identifier to be associated with each BloodGroup.

    Returns:
        dict[str, BloodGroup]:
            A dictionary mapping blood group identifiers to BloodGroup instances.
    """
    new_dict: dict[str, BloodGroup] = {}
    for blood_group, alleles in res.items():
        new_dict[blood_group] = BloodGroup(
            type=blood_group, alleles={AlleleState.RAW: alleles}, sample=sample
        )

    return new_dict


def filter_vcf_metrics(
    alleles: list[Allele],
    variant_metrics: dict[str, dict[str, str]],
    metric_name: str,
    metric_threshold: float,
    microarray: bool,
) -> tuple[defaultdict[str, list[Allele]], list[Allele]]:
    """Filter out alleles based on a specified read depth metric.

    Iterates through each allele's defining variants and compares the specified metric
    (e.g., "DP" for read depth) to a threshold value. For microarray data, the read depth
    is set to a constant value of 30.0. Alleles whose read depth falls below the threshold
    are collected in `filtered_out`; all others are placed in `passed_filtering`.

    Args:
        alleles (list[Allele]):
            A list of allele objects to be evaluated.
        variant_metrics (dict[str, dict[str, str]]):
            A nested dictionary where the key is a variant identifier and the value
            is a dictionary of metrics (e.g., {"DP": "45", ...}).
        metric_name (str):
            The name of the metric to evaluate (e.g., "DP" for read depth).
        metric_threshold (float):
            The threshold value for the chosen metric. Alleles below this value
            are excluded.
        microarray (bool):
            If True, overrides the chosen metric by setting read depth to 30.0.

    Returns:
        tuple[defaultdict[str, list[Allele]], list[Allele]]:
            A tuple containing two elements:
            1. `filtered_out`: A defaultdict where each key is
               "variant:read_depth" and each value is a list of alleles
               that did not meet the threshold.
            2. `passed_filtering`: A list of alleles that passed the threshold.

    Raises:
        KeyError:
            If a required variant or metric is missing in `variant_metrics`.
    """
    # TODO large dels will have depth zero
    filtered_out = defaultdict(list)
    passed_filtering = []
    metric_threshold = float(metric_threshold)
    for allele in alleles:
        keep = True
        for variant in allele.defining_variants:
            read_depth = float(variant_metrics[variant][metric_name])
            if microarray:
                read_depth = 30.0  # for microarray
            else:
                read_depth = float(variant_metrics[variant][metric_name])
            if read_depth < metric_threshold:
                filtered_out[f"{variant}:{str(read_depth)}"].append(allele)
                keep = False
        if keep:
            passed_filtering.append(allele)

    return filtered_out, passed_filtering


@apply_to_dict_values
def remove_alleles_with_low_read_depth(
    bg: BloodGroup,
    variant_metrics: dict[str, str],
    min_read_depth: int,
    microarray: bool,
) -> BloodGroup:
    """
    Remove alleles from a BloodGroup object that have defining variants with read depth
    below a specified minimum threshold.

    Args:
        bg (BloodGroup): The BloodGroup object containing alleles to filter.
        variant_metrics (dict[str, dict[str, int]]): A dictionary containing variant
        metrics with read depth information.
        min_read_depth (int): The minimum read depth threshold.

    Returns:
        BloodGroup: The BloodGroup object with alleles filtered based on read depth.
    """

    filtered_out, passed_filtering = filter_vcf_metrics(
        bg.alleles[AlleleState.RAW], variant_metrics, "DP", min_read_depth, microarray
    )
    if filtered_out:
        vars_affected = ",".join(filtered_out.keys())
        message = f"Read Depth. Sample: {bg.sample}, BG: {bg.type}, variant/s: {vars_affected}"
        logger.warning(message)
    bg.filtered_out["insufficient_read_depth"] = filtered_out
    bg.alleles[AlleleState.FILT] = passed_filtering
    return bg


@apply_to_dict_values
def remove_alleles_with_low_base_quality(
    bg: BloodGroup,
    variant_metrics: dict[str, str],
    min_base_quality: int,
    microarray: bool,
) -> BloodGroup:
    """
    Remove alleles from a BloodGroup object that have defining variants with base
    quality below a specified minimum threshold.

    Args:
        bg (BloodGroup): The BloodGroup object containing alleles to filter.
        variant_metrics (dict[str, dict[str, int]]): A dictionary containing variant
        metrics with read depth information.
        min_base_quality (int): The minimum base_quality threshold.

    Returns:
        BloodGroup: The BloodGroup object with alleles filtered based on read depth.
    """

    filtered_out, passed_filtering = filter_vcf_metrics(
        bg.alleles[AlleleState.FILT],
        variant_metrics,
        "GQ",
        min_base_quality,
        microarray,
    )
    if filtered_out:
        vars_affected = ",".join(filtered_out.keys())
        message = f"Base Quality. Sample: {bg.sample}, BG: {bg.type}, variant/s: {vars_affected}"
        logger.warning(message)
    bg.filtered_out["insufficient_min_base_quality"] = filtered_out
    bg.alleles[AlleleState.FILT] = passed_filtering

    return bg


def get_fully_homozygous_alleles(
    ranked_chunks: list[list[Allele]], variant_pool: dict[str, Any]
) -> list[list[Allele]]:
    """Filter out alleles that are not fully homozygous from a list of ranked allele chunks.

    Uses a partial function to check each allele's variants in the provided `variant_pool`.
    Only alleles where every relevant variant equals the required homozygous genotype (2)
    are included in the result.

    Args:
        ranked_chunks (list[list[Allele]]):
            A list of lists (chunks), where each chunk contains ranked Allele objects.
        variant_pool (dict[str, Any]):
            A dictionary containing variant data used for assessing homozygosity.
            The exact structure depends on the `check_available_variants` function.

    Returns:
        list[list[Allele]]:
            A list of lists, each mirroring the structure of `ranked_chunks`
            but including only alleles that are fully homozygous in every variant.

    Raises:
        KeyError:
            If a variant key is missing in `variant_pool`.
    """
    check_hom = partial(check_available_variants, 2, variant_pool, operator.eq)
    homs = [[] for _ in ranked_chunks]

    for i, chunk in enumerate(ranked_chunks):
        for allele in chunk:
            if all(check_hom(allele)):
                homs[i].append(allele)
    return homs


def unique_in_order(lst: list) -> list:
    """
    Return a list of unique elements from 'lst' in the order they first appear,
    without using a set or other unordered data structure.

    Args:
        lst: The input list (possibly with duplicates).

    Returns:
        A list of items from 'lst' with duplicates removed in order.

    Example:
        >>> unique_in_order([3, 3, 1, 2, 1, 3])
        [3, 1, 2]
    """
    unique_items = []
    for item in lst:
        # Append item only if it's not already in the unique list
        if item not in unique_items:
            unique_items.append(item)
    return unique_items


# -----------------------------------------------------------
# Protocol for structural subtyping
# -----------------------------------------------------------
class GeneticProcessingProtocol(Protocol):
    """Protocol defining a process method for genetic data."""

    def process(
        self, bg: BloodGroup, reference_alleles: dict[str, Allele]
    ) -> list[Pair]:
        """Process a BloodGroup and return `AlleleState.NORMAL` pairs."""
        ...


# -----------------------------------------------------------
# Concrete strategies
# -----------------------------------------------------------
@dataclass
class NoVariantStrategy:
    """Handles the case where there are no variants."""

    def process(
        self, bg: BloodGroup, reference_alleles: dict[str, Allele]
    ) -> list[Pair]:
        ref_allele = reference_alleles[bg.type]
        return [Pair(ref_allele, ref_allele)]


@dataclass
class SingleVariantStrategy:
    """Handles the case where there is a single variant."""

    def process(
        self, bg: BloodGroup, reference_alleles: dict[str, Allele]
    ) -> list[Pair]:
        return [
            make_pair(
                reference_alleles, bg.variant_pool_numeric, bg.alleles[AlleleState.FILT]
            )
        ]


@dataclass
class MultipleVariantDispatcher:
    """Chooses a sub-strategy when multiple variants are present."""

    def process(
        self, bg: BloodGroup, reference_alleles: dict[str, Allele]
    ) -> list[Pair]:
        options = unique_in_order(bg.alleles[AlleleState.FILT])
        non_ref_options = get_non_refs(options)
        ranked_chunks = chunk_geno_list_by_rank(non_ref_options)
        homs = get_fully_homozygous_alleles(ranked_chunks, bg.variant_pool_numeric)

        first_chunk = ranked_chunks[0]
        weight_first_chunk = first_chunk[0].weight_geno
        trumpiest_homs = homs[0]
        weight_trumpiest_homs = trumpiest_homs[0].weight_geno if trumpiest_homs else 1000
        
        # Sub-strategy selection
        if len(trumpiest_homs) == 1:
            return SingleHomMultiVariantStrategy(
                hom_allele=trumpiest_homs[0], first_chunk=first_chunk
            ).process(bg, reference_alleles)
        elif len(trumpiest_homs) > 1 and weight_first_chunk == weight_trumpiest_homs:
            return MultipleHomMultiVariantStrategy(
                homs=trumpiest_homs, first_chunk=first_chunk
            ).process(bg, reference_alleles)
        elif any(len(hom_chunk) > 0 for hom_chunk in homs):
            return SomeHomMultiVariantStrategy(ranked_chunks=ranked_chunks).process(
                bg, reference_alleles
            )
        else:
            return NoHomMultiVariantStrategy(non_ref_options=non_ref_options).process(
                bg, reference_alleles
            )


@dataclass
class SingleHomMultiVariantStrategy:
    hom_allele: Allele
    first_chunk: list[Allele]

    def process(
        self, bg: BloodGroup, reference_alleles: dict[str, Allele]
    ) -> list[Pair]:
        hom_pair = [Pair(self.hom_allele, self.hom_allele)]
        if len(self.first_chunk) == 1:
            return hom_pair
        elif any(self.hom_allele in allele for allele in self.first_chunk):
            return combine_all(self.first_chunk, bg.variant_pool_numeric)
        else:
            return hom_pair + combine_all(self.first_chunk, bg.variant_pool_numeric)


@dataclass
class MultipleHomMultiVariantStrategy:
    homs: list[Allele]
    first_chunk: list[Allele]

    def process(
        self, bg: BloodGroup, reference_alleles: dict[str, Allele]
    ) -> list[Pair]:
        new_pairs = [Pair(h, h) for h in self.homs]
        if len(self.first_chunk) > len(self.homs):
            return new_pairs + combine_all(self.first_chunk, bg.variant_pool_numeric)
        return new_pairs


@dataclass
class SomeHomMultiVariantStrategy:
    ranked_chunks: list[list[Allele]]
    def process(
        self, bg: BloodGroup, reference_alleles: dict[str, Allele]
    ) -> list[Pair]:
        homs = get_fully_homozygous_alleles(self.ranked_chunks, bg.variant_pool_numeric)
        if len(homs) > 2 and len(homs[0]) == 0 and len(homs[1]) == 0:
            raise ValueError("No homs in the first two rank tiers.")

        first_chunk = self.ranked_chunks[0]
        if len(first_chunk) == 1 and len(self.ranked_chunks) == 1:
            return [
                make_pair(
                    reference_alleles,
                    bg.variant_pool_numeric.copy(),
                    first_chunk,
                )
            ]
        return combine_all(
            self.ranked_chunks[0] + self.ranked_chunks[1], bg.variant_pool_numeric
        )


@dataclass
class NoHomMultiVariantStrategy:
    non_ref_options: list[Allele]

    def process(
        self, bg: BloodGroup, reference_alleles: dict[str, Allele]
    ) -> list[Pair]:
        ref_allele = reference_alleles[
            bg.type
        ]  # TODO - this is putting refs back in that have already been discarded as impossible

        ref_options = self.non_ref_options + [ref_allele]
        # if bg.type == 'ABCC4':
        #     ic(self.non_ref_options, ref_options, bg.variant_pool_phase, bg.variant_pool_phase_set)
        return combine_all(ref_options, bg.variant_pool_numeric)


# -----------------------------------------------------------
# Picking the right protocol-based strategy
# -----------------------------------------------------------
def _pick_strategy(bg: BloodGroup) -> GeneticProcessingProtocol:
    """Decide which strategy (protocol implementer) to use."""
    options = unique_in_order(bg.alleles[AlleleState.FILT])
    if len(options) == 0:
        return NoVariantStrategy()
    elif len(options) == 1:
        return SingleVariantStrategy()
    else:
        return MultipleVariantDispatcher()


@apply_to_dict_values
def process_genetic_data(
    bg: BloodGroup, reference_alleles: dict[str, Allele]
) -> BloodGroup:
    """Process genetic data to identify alleles and genotypes.

    Args:
        bg (BloodGroup):
            The blood group data that contains alleles (POS, NORMAL, etc.).
        reference_alleles (dict[str, Allele]):
            A dictionary mapping blood group types to reference Allele objects.

    Returns:
        An updated BloodGroup with `AlleleState.NORMAL` pairs set appropriately.

    Raises:
        ValueError: When constraints in the multiple-variant scenario are violated.
    """
<<<<<<< HEAD
    # if bg.type == 'ABCC4':
    #     ic(1111,bg.alleles)
=======
    
>>>>>>> 3207163a
    strategy: GeneticProcessingProtocol = _pick_strategy(
        bg
    )  # Returns a Protocol implementer
    normal_pairs = strategy.process(bg, reference_alleles)
    bg.alleles[AlleleState.NORMAL] = normal_pairs
<<<<<<< HEAD
    # if bg.type == 'ABCC4':
    #     ic(2222,bg.alleles)
=======
    
>>>>>>> 3207163a
    return bg


@apply_to_dict_values
def find_what_was_excluded_due_to_rank(
    bg: BloodGroup, reference_alleles: dict[str, Allele]
) -> BloodGroup:
    """Find all possible allele pairs based on genetic data.

    If the pairs are not present, list them in
    filtered_out["excluded_due_to_rank*"].

    Args:
        bg (BloodGroup): A BloodGroup object containing alleles, the variant pool,
            and other genetic data.
        reference_alleles (dict[str, Allele]): A dictionary mapping blood group types
            to their reference Allele.

    Returns:
        BloodGroup: The updated BloodGroup with pairs excluded due to rank added to
            the filtered_out collections.
    """

    options = set(bg.alleles[AlleleState.FILT])
    non_ref_options = get_non_refs(options)
    if non_ref_options:
        for pair in combine_all(non_ref_options, bg.variant_pool_numeric):
            if pair not in bg.alleles[AlleleState.NORMAL]:
                bg.filtered_out["excluded_due_to_rank"].append(pair)
        ref_options = non_ref_options + [
            reference_alleles[non_ref_options[0].blood_group]
        ]
        for pair in combine_all(ref_options, bg.variant_pool_numeric):
            if pair not in bg.alleles[AlleleState.NORMAL]:
                bg.filtered_out["excluded_due_to_rank_ref"].append(pair)
        ranked_chunks = chunk_geno_list_by_rank(non_ref_options)
        homs = get_fully_homozygous_alleles(ranked_chunks, bg.variant_pool_numeric)
        for ranked_homs in homs:
            for hom in ranked_homs:
                pair = Pair(allele1=hom, allele2=hom)
                if pair not in bg.alleles[AlleleState.NORMAL]:
                    bg.filtered_out["excluded_due_to_rank_hom"].append(pair)

    return bg


def make_pair(
    reference_alleles: dict[str, str], variant_pool: list[str], sub_results: list[str]
) -> list[str]:
    """Creates a pair of alleles based on the given parameters.

    Args:
        reference_alleles (Dict[str, str]): A mapping from blood group to reference
        allele.
        variant_pool (List[str]): A list of available variants.
        sub_results (List[str]): A list containing the initial results, expected to be
        of length 1.

    Returns:
        List[str]: A list containing the original results and an additional allele,
        either a duplicate of the first (if checks pass) or a corresponding
        reference allele.

    Raises:
        AssertionError: If the length of `sub_results` is not 1.
    """
    sub_results = list(sub_results)
    check_vars = partial(check_available_variants, 2, variant_pool, operator.eq)
    assert len(sub_results) == 1
    if all(check_vars(sub_results[0])):  # this is essentially fully_hom (func)
        sub_results.append(sub_results[0])
    else:
        sub_results.append(reference_alleles[sub_results[0].blood_group])
    return Pair(*sub_results)


def pair_can_exist(
    pair: tuple[Allele, Allele], variant_pool_copy: dict[str, int]
) -> bool:
    """Check if a pair of alleles can exist based on the variant pool.

    NB: This is a bit of a misnomer, as it only subtracts in more complex cases,
    like "009Kenya A4GALT": A4GALT*01/A4GALT*02 is not possible because if
    'A4GALT*02' then 22:43089849_T_C is on the other side so it has to be
    'A4GALT*01.02' and not reference.

    Args:
        pair (tuple[Allele, Allele]): A tuple containing two Allele objects.
        variant_pool_copy (dict[str, int]): A dictionary mapping variant identifiers
            to their available counts.

    Returns:
        bool: True if the pair can exist based on the variant pool, False otherwise.
    """
    allele1, allele2 = pair
    if allele1.reference or allele2.reference:
        return True
    for variant in allele1.defining_variants:
        variant_pool_copy[variant] -= 1
    return all(variant_pool_copy[variant] >= 1 for variant in allele2.defining_variants)


def combine_all(alleles: list[Allele], variant_pool: dict[str, int]) -> list[Pair]:
    """Combine all alleles into pairs, if possible.

    Args:
        alleles (list[Allele]): A list of Allele objects to be paired.
        variant_pool (dict[str, int]): A dictionary mapping variant identifiers
            to their available counts.

    Returns:
        list[Pair]: A list of Pair objects where each pair satisfies the variant
            pool constraints.
    """
    ranked = []
    for pair in itertools.combinations(alleles, 2):
        if pair_can_exist(pair, variant_pool.copy()):
            ranked.append(Pair(*pair))
    return ranked


@apply_to_dict_values
def add_CD_to_XG(bg: BloodGroup) -> BloodGroup:
    """
    adds CD to XG blood group.

    Args:
        bg (BloodGroup): The BloodGroup object to be processed.

    Returns:
        BloodGroup: The processed BloodGroup object.
    """
    if bg.genotypes == ["XG*01/XG*01"]:
        bg.genotypes = ["XG*01/XG*01", "CD99*01/CD99*01"]
    return bg


def add_refs(db: Db, res: dict[str, BloodGroup], exclude) -> dict[str, BloodGroup]:
    """Add reference genotypes to existing results or create new entries for them.

    Args:
        db (Db): The database object containing reference alleles.
        res (Dict[str, BloodGroup]): Dictionary of BloodGroup objects to be updated
        with reference data.

    Returns:
        Dict[str, BloodGroup]: The updated dictionary of BloodGroup objects with added
          reference genotypes.

    This function checks for existing blood groups in the results dictionary and adds
    the reference genotype from the database if not present. It initializes a new
    BloodGroup object for any blood group type not already included in the results with
    the reference genotype as both a 'raw' and 'paired' allele.
    """
    for blood_group, reference in db.reference_alleles.items():
        if blood_group in exclude:
            continue
        if blood_group not in res:
            res[blood_group] = BloodGroup(
                type=blood_group,
                alleles={
                    AlleleState.RAW: [reference],
                    AlleleState.FILT: [reference],
                    AlleleState.NORMAL: [Pair(*[reference] * 2)],
                },
                sample="ref",
                genotypes=[f"{reference.genotype}/{reference.genotype}"],
            )
    return res<|MERGE_RESOLUTION|>--- conflicted
+++ resolved
@@ -887,23 +887,13 @@
     Raises:
         ValueError: When constraints in the multiple-variant scenario are violated.
     """
-<<<<<<< HEAD
-    # if bg.type == 'ABCC4':
-    #     ic(1111,bg.alleles)
-=======
-    
->>>>>>> 3207163a
+  
     strategy: GeneticProcessingProtocol = _pick_strategy(
         bg
     )  # Returns a Protocol implementer
     normal_pairs = strategy.process(bg, reference_alleles)
     bg.alleles[AlleleState.NORMAL] = normal_pairs
-<<<<<<< HEAD
-    # if bg.type == 'ABCC4':
-    #     ic(2222,bg.alleles)
-=======
     
->>>>>>> 3207163a
     return bg
 
 
