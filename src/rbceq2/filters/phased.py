--- conflicted
+++ resolved
@@ -301,21 +301,15 @@
         to_remove = []
         pair_with_unphased_HETs = False
         for pair in bg.alleles[allele_state]:
-<<<<<<< HEAD
-=======
             if not allele_phased(pair.allele1, bg.variant_pool_phase_set):
                 continue #TODO - next refactor this type of functionality 
             # should move into a new PhasedAllele class
             if not allele_phased(pair.allele2, bg.variant_pool_phase_set):
                 continue
->>>>>>> c590892c
             phase1 = find_phase(pair.allele1)
             phase2 = find_phase(pair.allele2)
-            try:
-                assert len(phase1) < 2
-                assert len(phase2) < 2
-            except:
-                ic(bg.type, pair, phase1, phase2)
+            assert len(phase1) < 2
+            assert len(phase2) < 2
 
             if phase1 == {None} or phase2 == {None}:
                 continue
