# pyproject.toml

[build-system]
requires = ["setuptools>=61.0"]  # Minimum version of setuptools needed
build-backend = "setuptools.build_meta"

[project]
name = "rbceq2"
<<<<<<< HEAD
version = "2.3.5"
=======
version = "2.3.6"
>>>>>>> 6ac658ab
description = "Call ISBT alleles from VCF/s"
readme = "README.md"
license = { file = "LICENSE" }
requires-python = ">=3.12"
authors = [
    { name = "Liam McIntyre", email = "limcintyre@redcrossblood.org.au" }
]
classifiers = [
    "Programming Language :: Python :: 3",
    "Programming Language :: Python :: 3.12",
    "License :: OSI Approved :: MIT License",
    "Operating System :: OS Independent",
    "Intended Audience :: Science/Research",
    "Intended Audience :: Developers",
    "Topic :: Scientific/Engineering :: Bio-Informatics",
]
dependencies = [
    "pandas>=2.2.2",
    "polars>=0.20.26",
    "icecream>=2.1",
    "loguru>=0.7.2",
    "pyarrow>=18.1",
    "reportlab>=4.3.1",
]


[project.scripts]
rbceq2 = "rbceq2.main:main"

[project.optional-dependencies]
dev = [
    "flake8>=3.9.2",
    "coverage>=7.0",
]


[tool.setuptools]
include-package-data = true # Corresponds to include_package_data in [options]

[tool.setuptools.packages.find]
where = ["src"]  # Corresponds to package_dir = = src and where = src

[tool.setuptools.package-data]

rbceq2 = ["resources/*.tsv"]<|MERGE_RESOLUTION|>--- conflicted
+++ resolved
@@ -6,11 +6,7 @@
 
 [project]
 name = "rbceq2"
-<<<<<<< HEAD
-version = "2.3.5"
-=======
 version = "2.3.6"
->>>>>>> 6ac658ab
 description = "Call ISBT alleles from VCF/s"
 readme = "README.md"
 license = { file = "LICENSE" }
